--- conflicted
+++ resolved
@@ -1,7 +1,6 @@
 <p align="center">
   <img src="img/nagios_exporter_logo.jpg">
 </p>
-
 
 # nagios_exporter
 
@@ -42,11 +41,8 @@
     - [NagiosXI](#nagiosxi)
     - [Nagios Core 3/4, CheckMK](#nagios-core-34-checkmk)
   - [Resources Used](#resources-used)
-<<<<<<< HEAD
-=======
   - [Contributing](#contributing)
   - [Releasing](#releasing)
->>>>>>> 1e584259
   - [Contributors ✨](#contributors-)
 
 ## Configuration
