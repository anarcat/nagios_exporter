--- conflicted
+++ resolved
@@ -30,57 +30,23 @@
 
 - [nagios\_exporter](#nagios_exporter)
   - [Table of Contents](#table-of-contents)
+  - [Configuration](#configuration)
+    - [Configuration File](#configuration-file)
+    - [CLI](#cli)
+    - [Nagios Core 3/4 support](#nagios-core-34-support)
   - [Installation](#installation)
     - [Debian/RPM package](#debianrpm-package)
     - [Docker](#docker)
     - [Binary](#binary)
     - [Source](#source)
-  - [Configuration](#configuration)
-    - [Configuration File](#configuration-file)
-    - [CLI](#cli)
-    - [Nagios Core 3/4 support](#nagios-core-34-support)
-  - [Metrics](#metrics)
   - [Grafana](#grafana)
   - [Troubleshooting](#troubleshooting)
     - [NagiosXI](#nagiosxi)
     - [Nagios Core 3/4, CheckMK](#nagios-core-34-checkmk)
   - [Resources Used](#resources-used)
-<<<<<<< HEAD
-  - [Contributors ✨](#contributors-)
-=======
   - [Contributing](#contributing)
   - [Releasing](#releasing)
   - [Contributors ✨](#contributors-)
-
-## Installation
-
-### Debian/RPM package
-
-Substitute `{{ version }}` for your desired release.
-
-```bash
-wget https://github.com/wbollock/nagios_exporter/releases/download/v{{ version }}/prometheus-nagios-exporter_{{ version }}_linux_amd64.{deb,rpm}
-{dpkg,rpm} -i prometheus-nagios-exporter_{{ version }}_linux_amd64.{deb,rpm}
-```
-
-### Binary
-
-```bash
-wget https://github.com/wbollock/nagios_exporter/releases/download/v{{ version }}/nagios_exporter_{{ version }}_Linux_x86_64.tar.gz
-tar xvf nagios_exporter_{{ version }}_Linux_x86_64.tar.gz
-./nagios_exporter/prometheus-nagios-exporter
-```
-
-### Source
-
-```bash
-wget https://github.com/wbollock/nagios_exporter/archive/refs/tags/v{{ version }}.tar.gz
-tar xvf nagios_exporter-{{ version }}.tar.gz
-cd ./nagios_exporter-{{ version }}
-go build nagios_exporter.go
-./nagios_exporter.go
-```
->>>>>>> bad7b23a
 
 ## Configuration
 
@@ -113,7 +79,7 @@
 | `---config.path`               | Configuration file path, only for API key | /etc/prometheus-nagios-exporter/config.toml           | ❌        |
 | `--log.level`               | Minimum log level like "debug" or "info"           |   info | ❌        |
 | `--nagios.check-updates`               | Enable optional `nagios_update_available_info` metric         |   false        | ❌       |
-| `--nagios.config_path`            | Nagios configuration path for use with nagiostats binary                           |    `/usr/local/nagios/etc/nagios.cfg  `     | ❌       |
+| `--nagios.config_path`            | Nagios configuration path for use with nagiostats binary                           |    `/usr/local/nagios/etc/nagios.cfg`     | ❌       |
 | `--nagios.scrape-uri`           | Nagios application address to scrape     |   `http://localhost    `    | ❌       |
 | `--nagios.ssl-verify`       | SSL certificate validation                      | false | ❌       |
 | `--nagios.stats_binary`         | Path of nagiostats binary and configuration (e.g `/usr/local/nagios/bin/nagiostats`)                |   | ❌       |
@@ -144,7 +110,6 @@
 
 Note that this flag nullifies all others. It cannot be used in conjunction with the Nagios XI API.
 
-<<<<<<< HEAD
 ## Installation
 
 ### Debian/RPM package
@@ -184,45 +149,6 @@
 go build nagios_exporter.go
 ./nagios_exporter.go
 ```
-=======
-## Metrics
-
-<details close>
-
-  <summary>Click to expand metrics</summary>
-
-| Metric Name                       | Description                                          | Type      |
-|:--------------------------------:|:----------------------------------------------------:|:---------:|
-| `nagios_build_info`               | Nagios exporter build information                    | gauge     |
-| `nagios_host_checks_execution`    | Host check execution                                 | histogram |
-| `nagios_host_checks_latency`      | Host check latency                                   | histogram |
-| `nagios_host_checks_minutes`      | Host checks over time                                | histogram |
-| `nagios_host_checks_performance_seconds` | Host checks performance                      | gauge     |
-| `nagios_hosts_acknowledges_total` | Amount of host problems acknowledged                 | gauge     |
-| `nagios_hosts_checked_total`      | Amount of hosts checked                              | gauge     |
-| `nagios_hosts_downtime_total`     | Amount of hosts in downtime                          | gauge     |
-| `nagios_hosts_status_total`       | Amount of hosts in different states                  | gauge     |
-| `nagios_hosts_total`              | Amount of hosts present in configuration             | gauge     |
-| `nagios_service_checks_execution` | Service check execution                              | histogram |
-| `nagios_service_checks_latency`   | Service check latency                                | histogram |
-| `nagios_service_checks_minutes`   | Service checks over time                             | histogram |
-| `nagios_service_checks_performance_seconds` | Service checks performance               | gauge     |
-| `nagios_services_acknowledges_total` | Amount of service problems acknowledged         | gauge     |
-| `nagios_services_checked_total`   | Amount of services checked                           | gauge     |
-| `nagios_services_downtime_total`  | Amount of services in downtime                       | gauge     |
-| `nagios_services_status_total`    | Amount of services in different states               | gauge     |
-| `nagios_services_total`           | Amount of services present in configuration          | gauge     |
-| `nagios_up`                       | Whether Nagios can be reached                         | gauge     |
-| `nagios_update_available_info`    | NagiosXI update is available (optional metric!)                          | gauge     |
-| `nagios_users_privileges_total`   | Amount of admin or regular users                      | gauge     |
-| `nagios_users_status_total`       | Amount of disabled or enabled users                   | gauge     |
-| `nagios_users_total`              | Amount of users present on the system                 | gauge     |
-| `nagios_version_info`             | Nagios version information                            | gauge     |
-
-`nagios_update_available_info` is optional because the user may not want their Nagios server scraping the external version webpage every `scrape_interval`.
-
-</details>
->>>>>>> bad7b23a
 
 ## Grafana
 
